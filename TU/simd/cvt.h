/*!
  \file		cvt.h
  \author	Toshio UESHIBA
  \brief	SIMDベクトル間の型変換関数の定義
*/
#if !defined(TU_SIMD_CVT_H)
#define	TU_SIMD_CVT_H

#include "TU/iterator.h"
#include "TU/simd/zero.h"
#include "TU/simd/cast.h"
#include "TU/simd/shift.h"
#include "TU/simd/bit_shift.h"

namespace TU
{
namespace simd
{
/************************************************************************
*  Converting vecs							*
************************************************************************/
//! S型ベクトルの上位または下位半分を1つ上位(要素数が半分)のT型ベクトルに型変換する．
/*!
  S, Tは符号付き／符号なしのいずれでも良いが，符号付き -> 符号なしの変換はできない．
  \param T	変換先のベクトルの要素型
  \param HI	falseならば下位，trueならば上位を変換
  \param x	変換されるベクトル
  \return	変換されたベクトル
*/
template <class T, bool HI=false, bool MASK=false, class S>
vec<T>	cvt(vec<S> x)							;
	
//! 2つのS型ベクトルを1つ下位(要素数が2倍)のT型ベクトルに型変換する．
/*!
  Sが符号付き／符号なしのいずれの場合も飽和処理が行われる．
  \param T	変換先のベクトルの要素型
  \param MASK	falseならば数値ベクトルとして，
		trueならばマスクベクトルとして変換，
  \param x	変換されるベクトル
  \param y	変換されるベクトル
  \return	xが変換されたものを下位，yが変換されたものを上位に
		配したベクトル
*/
template <class T, bool MASK=false, class S>
vec<T>	cvt(vec<S> x, vec<S> y)						;
    
/************************************************************************
*  Adjacent target types of conversions					*
************************************************************************/
namespace detail
{
  template <class T, class S, bool MASK>
  struct cvt_adjacent_type
  {
      using C = complementary_type<T>;		// targetのcomplementary
      using I = std::conditional_t<std::is_integral<T>::value, T, C>;
      using U = std::conditional_t<
		    (std::is_same<T, S>::value || std::is_same<C, S>::value),
		    T,				// 直接target型に変換
		    std::conditional_t<
			std::is_same<I, upper_type<signed_type<S> > >::value,
			I, upper_type<S> > >;
      using L = std::conditional_t<
		    (std::is_integral<T>::value != std::is_integral<S>::value),
		    complementary_type<S>,	// sourceのcomplementary
		    std::conditional_t<
			(std::is_same<T, S>::value ||
			 std::is_same<upper_type<signed_type<T> >, S>::value),
			T, lower_type<S> > >;
  };
  template <class T, class S>
  struct cvt_adjacent_type<T, S, true>
  {
      using U = std::conditional_t<
		    (std::is_same<T, S>::value ||
		     std::is_same<complementary_mask_type<T>, S>::value),
		    T, upper_type<S> >;
      using L = std::conditional_t<
		    (std::is_integral<T>::value != std::is_integral<S>::value),
		    complementary_mask_type<S>,
		    std::conditional_t<std::is_same<T, S>::value,
				       T, lower_type<S> > >;
  };
}
    
//! より上位の要素を持つベクトルへの多段変換において直後の変換先の要素型を返す.
/*!
  vec<S> を vec<T> に変換する過程で vec<S> の直後の変換先の要素型を返す.
  \param T	最終的な変換先のベクトルの要素型
  \param S	変換されるベクトルの要素型
  \param MASK	falseならば数値ベクトルとして，
		trueならばマスクベクトルとして変換，
  \param MASK	trueならばマスクベクトルとして変換，
		falseならば数値ベクトルとして変換
  \return	直後の変換先のベクトルの要素型
*/
template <class T, class S, bool MASK>
using cvt_upper_type = typename detail::cvt_adjacent_type<T, S, MASK>::U;

//! より下位の要素を持つベクトルへの多段変換において直後の変換先の要素型を返す.
/*!
  vec<S> を vec<T> に変換する過程で vec<S> の直後の変換先の要素型を返す.
  \param T	最終的な変換先のベクトルの要素型
  \param S	変換されるベクトルの要素型
  \param MASK	falseならば数値ベクトルとして，
		trueならばマスクベクトルとして変換，
  \return	直後の変換先のベクトルの要素型
*/
template <class T, class S, bool MASK>
using cvt_lower_type = typename detail::cvt_adjacent_type<T, S, MASK>::L;

/************************************************************************
*  max/min sizes of SIMD vectors contained in a tuple			*
************************************************************************/
namespace detail
{
<<<<<<< HEAD
  template <class ITER_>
  struct vsize_impl
  {
      constexpr static auto	min = vsize_impl<iterator_value<ITER_> >::min;
      constexpr static auto	max = vsize_impl<iterator_value<ITER_> >::max;
  };
  template <class T_>
  struct vsize_impl<vec<T_> >
  {
      constexpr static auto	min = vec<T_>::size;
      constexpr static auto	max = vec<T_>::size;
  };
  template <class VEC_>
  struct vsize_impl<std::tuple<VEC_> >
  {
      constexpr static auto	min = vsize_impl<std::decay_t<VEC_> >::min;
      constexpr static auto	max = vsize_impl<std::decay_t<VEC_> >::max;
  };
  template <class VEC_, class... VECS_>
  struct vsize_impl<std::tuple<VEC_, VECS_...> >
  {
    private:
      constexpr static auto	min0 = vsize_impl<std::decay_t<VEC_>   >::min;
      constexpr static auto	max0 = vsize_impl<std::decay_t<VEC_>   >::max;
      constexpr static auto	min1 = vsize_impl<std::tuple<VECS_...> >::min;
      constexpr static auto	max1 = vsize_impl<std::tuple<VECS_...> >::max;

    public:
      constexpr static auto	min = (min0 < min1 ? min0 : min1);
=======
  template <class ITER>
  struct vsize_impl
  {
      constexpr static auto	max = vsize_impl<iterator_value<ITER> >::max;
  };
  template <class T>
  struct vsize_impl<vec<T> >
  {
      constexpr static auto	max = vec<T>::size;
  };
  template <class VEC>
  struct vsize_impl<std::tuple<VEC> >
  {
      constexpr static auto	max = vsize_impl<std::decay_t<VEC> >::max;
  };
  template <class VEC, class... VECS>
  struct vsize_impl<std::tuple<VEC, VECS...> >
  {
    private:
      constexpr static auto	max0 = vsize_impl<std::decay_t<VEC>   >::max;
      constexpr static auto	max1 = vsize_impl<std::tuple<VECS...> >::max;

    public:
>>>>>>> a02ed1f5
      constexpr static auto	max = (max0 > max1 ? max0 : max1);
  };
}

//! tuple中のベクトルおよび反復子が指すベクトルのうちの最大/最小要素数
<<<<<<< HEAD
template <class VECS_>
using vsize = detail::vsize_impl<std::decay_t<VECS_> >;
    
=======
template <class VECS>
using vsize = detail::vsize_impl<std::decay_t<VECS> >;

>>>>>>> a02ed1f5
/************************************************************************
*  Converting vecs or vec tuples to upper adjacent types		*
************************************************************************/
//! S型ベクトルの上位または下位半分を直上位または同位の隣接ベクトルに型変換する．
/*!
  S型ベクトルをT型ベクトルへ多段変換する過程の1ステップとして，
  S型ベクトルを直上位または同位の隣接ベクトルに変換する．
  \param T	最終的な変換先のベクトルの要素型
  \param HI	falseならば下位，trueならば上位を変換
  \param MASK	falseならば数値ベクトルとして，
		trueならばマスクベクトルとして変換，
  \param x	変換されるベクトル
  \return	変換されたベクトル
*/
template <class T, bool HI, bool MASK, size_t=0, class S>
inline auto
cvtup(vec<S> x)
{
    return cvt<cvt_upper_type<T, S, MASK>, HI, MASK>(x);
}

template <class T, bool HI, bool MASK, size_t N, class ITER,
	  std::enable_if_t<iterator_value<ITER>::size == N>* = nullptr>
inline auto
cvtup(ITER& iter)
{
    return *iter++;
}

template <class T, bool HI, bool MASK, size_t N, class ITER>
inline std::enable_if_t<iterator_value<ITER>::size != N, ITER&>
cvtup(ITER& iter)
{
    return iter;
}

template <class T, bool HI=false, bool MASK=false, size_t N=0, class TUPLE,
	  std::enable_if_t<is_tuple<TUPLE>::value>* = nullptr> inline auto
cvtup(TUPLE&& t)
{
    return tuple_transform([](auto&& x) -> decltype(auto)
			   { return cvtup<T, HI, MASK, N>(
				   std::forward<decltype(x)>(x)); },
			   std::forward<TUPLE>(t));
}

/************************************************************************
*  Converting vecs or vec tuples to lower adjacent types		*
************************************************************************/
//! S型ベクトルを要素数が等しい直下位ベクトルに変換する．
/*!
  S型ベクトルをT型ベクトルへ多段変換する過程の1ステップとして，
  vec<S> とその直下位ベクトル vec<L> の要素数が等しければ
  vec<L> に変換する．そうでなければ変換せずに vec<S> のまま返す．
  \param T	最終的な変換先のベクトルの要素型
  \param MASK	trueならばマスクベクトルとして変換，
		falseならば数値ベクトルとして変換
  \param x	変換されるベクトル
  \return	変換されたベクトル
*/
template <class T, bool MASK=false, size_t=vec<T>::size, class S> inline auto
cvtdown(vec<S> x)
{
    using L = cvt_lower_type<T, S, MASK>;	// Sの直下位の要素型
    using A = std::conditional_t<vec<L>::size == vec<S>::size, L, S>;

    return cvt<A, false, MASK>(x);
}

//! 2つのS型ベクトルを要素数が2倍の直下位ベクトルに変換する．
/*!
  S型ベクトルをT型ベクトルへ多段変換する過程の1ステップとして，
  2つのS型ベクトルを1つの直下位の隣接ベクトルに変換する．
  \param T	最終的な変換先のベクトルの要素型
  \param MASK	trueならばマスクベクトルとして変換，
		falseならば数値ベクトルとして変換
  \param x	変換されるベクトル
  \param y	変換されるベクトル
  \return	xが変換されたものを下位，yが変換されたものを上位に
		配したベクトル
*/
template <class T, bool MASK=false, class S> inline auto
cvtdown(vec<S> x, vec<S> y)
{
    return cvt<cvt_lower_type<T, S, MASK>, MASK>(x, y);
}

template <class T, bool MASK, size_t N=vec<T>::size, class ITER,
	  std::enable_if_t<tuple_head<iterator_value<ITER> >::size == N>*
	  = nullptr>
inline auto
cvtdown(ITER& iter)
{
    return cvtdown<T, MASK>(*iter++);
}

template <class T, bool MASK, size_t N=vec<T>::size, class ITER,
	  std::enable_if_t<(tuple_head<iterator_value<ITER> >::size < N)>*
			   = nullptr>
inline auto
cvtdown(ITER& iter)
{
    const auto	x = cvtdown<T, MASK, N/2>(iter);
    const auto	y = cvtdown<T, MASK, N/2>(iter);
    
    return cvtdown<T, MASK>(x, y);
}

template <class T, bool MASK=false, class TUPLE,
	  std::enable_if_t<is_tuple<TUPLE>::value>* = nullptr> inline auto
cvtdown(TUPLE&& t)
{
    return tuple_transform([](auto&& x) -> decltype(auto)
			   { return cvtdown<T, MASK, vec<T>::size>(
					std::forward<decltype(x)>(x)); },
			   t);
}

template <class T, bool MASK=false, class... VEC> inline auto
cvtdown(const std::tuple<VEC...>& s, const std::tuple<VEC...>& t)
{
    return tuple_transform([](auto x, auto y)
			   { return cvtdown<T, MASK>(x, y); },
			   s, t);
}
    
}	// namespace simd
}	// namespace TU

#if defined(MMX)
#  include "TU/simd/x86/cvt.h"
#elif defined(NEON)
#  include "TU/simd/arm/cvt.h"
#endif

#endif	// !TU_SIMD_CVT_H<|MERGE_RESOLUTION|>--- conflicted
+++ resolved
@@ -114,37 +114,6 @@
 ************************************************************************/
 namespace detail
 {
-<<<<<<< HEAD
-  template <class ITER_>
-  struct vsize_impl
-  {
-      constexpr static auto	min = vsize_impl<iterator_value<ITER_> >::min;
-      constexpr static auto	max = vsize_impl<iterator_value<ITER_> >::max;
-  };
-  template <class T_>
-  struct vsize_impl<vec<T_> >
-  {
-      constexpr static auto	min = vec<T_>::size;
-      constexpr static auto	max = vec<T_>::size;
-  };
-  template <class VEC_>
-  struct vsize_impl<std::tuple<VEC_> >
-  {
-      constexpr static auto	min = vsize_impl<std::decay_t<VEC_> >::min;
-      constexpr static auto	max = vsize_impl<std::decay_t<VEC_> >::max;
-  };
-  template <class VEC_, class... VECS_>
-  struct vsize_impl<std::tuple<VEC_, VECS_...> >
-  {
-    private:
-      constexpr static auto	min0 = vsize_impl<std::decay_t<VEC_>   >::min;
-      constexpr static auto	max0 = vsize_impl<std::decay_t<VEC_>   >::max;
-      constexpr static auto	min1 = vsize_impl<std::tuple<VECS_...> >::min;
-      constexpr static auto	max1 = vsize_impl<std::tuple<VECS_...> >::max;
-
-    public:
-      constexpr static auto	min = (min0 < min1 ? min0 : min1);
-=======
   template <class ITER>
   struct vsize_impl
   {
@@ -168,21 +137,14 @@
       constexpr static auto	max1 = vsize_impl<std::tuple<VECS...> >::max;
 
     public:
->>>>>>> a02ed1f5
       constexpr static auto	max = (max0 > max1 ? max0 : max1);
   };
 }
 
 //! tuple中のベクトルおよび反復子が指すベクトルのうちの最大/最小要素数
-<<<<<<< HEAD
-template <class VECS_>
-using vsize = detail::vsize_impl<std::decay_t<VECS_> >;
-    
-=======
 template <class VECS>
 using vsize = detail::vsize_impl<std::decay_t<VECS> >;
 
->>>>>>> a02ed1f5
 /************************************************************************
 *  Converting vecs or vec tuples to upper adjacent types		*
 ************************************************************************/
