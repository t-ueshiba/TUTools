--- conflicted
+++ resolved
@@ -470,13 +470,7 @@
 ************************************************************************/
 namespace detail
 {
-<<<<<<< HEAD
-  template <class FUNC, class TUPLE, size_t... IDX,
-	    std::enable_if_t<is_tuple<TUPLE>::value>* = nullptr>
-  inline decltype(auto)
-=======
   template <class FUNC, class TUPLE, size_t... IDX> inline decltype(auto)
->>>>>>> 3fb7c1a4
   apply(FUNC&& f, TUPLE&& t, std::index_sequence<IDX...>)
   {
       return f(std::get<IDX>(std::forward<TUPLE>(t))...);
@@ -490,12 +484,7 @@
 {
     return detail::apply(std::forward<FUNC>(f), std::forward<TUPLE>(t),
 			 std::make_index_sequence<
-<<<<<<< HEAD
-			      std::tuple_size<
-				  std::remove_reference_t<TUPLE> >::value>());
-=======
 			     std::tuple_size<std::decay_t<TUPLE> >::value>());
->>>>>>> 3fb7c1a4
 }
 template <class FUNC, class T,
 	  std::enable_if_t<!is_tuple<T>::value>* = nullptr>
